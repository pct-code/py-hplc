"""An unoffical Python wrapper for the SSI-Teledyne Next Generation class HPLC pumps."""
<<<<<<< HEAD

from py_hplc.pump import NextGenPump
from py_hplc.pump_base import NextGenPumpBase
=======
# make these available at package level
from py_hplc.pump_base import NextGenPumpBase
from py_hplc.pump import NextGenPump
>>>>>>> 58896d29
<|MERGE_RESOLUTION|>--- conflicted
+++ resolved
@@ -1,10 +1,4 @@
 """An unoffical Python wrapper for the SSI-Teledyne Next Generation class HPLC pumps."""
-<<<<<<< HEAD
-
-from py_hplc.pump import NextGenPump
-from py_hplc.pump_base import NextGenPumpBase
-=======
 # make these available at package level
 from py_hplc.pump_base import NextGenPumpBase
-from py_hplc.pump import NextGenPump
->>>>>>> 58896d29
+from py_hplc.pump import NextGenPump